--- conflicted
+++ resolved
@@ -49,18 +49,9 @@
 		logger.Fatal(err)
 	}
 
-<<<<<<< HEAD
-	uri, err := url.Parse(urlToUse)
-	if err != nil {
-		logger.Fatal(err)
-	}
-	initializeClient(uri, clientID, clientSecret)
-=======
 	todoClient = initializeClient(clientID, clientSecret)
->>>>>>> 8aa62a3c
-
-	spaces := strings.Repeat("\n", 50)
-	fmt.Printf("%s\tRunning tests%s", spaces, spaces)
+
+	fmt.Printf("%s\tRunning tests%s", strings.Repeat("\n", 50), strings.Repeat("\n", 50))
 }
 
 // mostly duplicated code from the client

--- conflicted
+++ resolved
@@ -1,10 +1,10 @@
 package integration
 
 import (
-	"fmt"
 	"net/http"
 	"net/url"
 	"testing"
+	"time"
 
 	"gitlab.com/verygoodsoftwarenotvirus/todo/client/v1/go"
 	"gitlab.com/verygoodsoftwarenotvirus/todo/lib/logging/v1"
@@ -43,14 +43,8 @@
 	return httpc
 }
 
-<<<<<<< HEAD
-func initializeClient(uri *url.URL, clientID, clientSecret string) {
-=======
 func initializeClient(clientID, clientSecret string) *client.V1Client {
-	httpc := buildHTTPClient()
-
-	u, _ := url.Parse(urlToUse)
->>>>>>> 8aa62a3c
+	uri, _ := url.Parse(urlToUse)
 	c, err := client.NewClient(
 		clientID,
 		clientSecret,
